--- conflicted
+++ resolved
@@ -1,9 +1,5 @@
 NAME
-<<<<<<< HEAD
-    rpio - Repository Management
-=======
     repositorio - Repository Management
->>>>>>> eec102ae
 
 DESCRIPTION
     Repositorio is designed to be an extensible repository management system
@@ -11,11 +7,7 @@
     repositories. Stay tuned for more!
 
 SYNOPSIS
-<<<<<<< HEAD
-      rpio --action X [options]
-=======
       rpio --action <action> [options]
->>>>>>> eec102ae
 
       See perldoc App::Repositorio for all valid actions and their in depth descriptions
 
@@ -54,11 +46,7 @@
             --file $path_to_file (--file can be supplied multiple times)
 
       Script Options:
-<<<<<<< HEAD
-        --config-file    Path to config-file, defaults to ./conf/rpio.conf
-=======
         --config-file    Path to config-file, defaults to ./conf/repositorio.conf
->>>>>>> eec102ae
         --log-level      Change the stdout log level (overrides config)
         --help           This helpful message
 
@@ -84,7 +72,7 @@
       # Working with tags:
       # Lets say upstream added broken updates you can easily roll back your production tag just by:
       # --force is needed if a destination tag already exists
-      rpio --action tag --repo $repo --src-tag $last_stable_releas_tag --symlink --tag production --force 
+      rpio --action tag --repo $repo --src-tag $last_stable_releas_tag --symlink --tag production --force
 
 CONFIGURATION
     Global Options
